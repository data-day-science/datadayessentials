--- conflicted
+++ resolved
@@ -27,17 +27,11 @@
     def get_config_variable_from_cloud(self, key: str):
         execution_env = ExecutionEnvironmentManager.get_execution_environment()
 
-<<<<<<< HEAD
-        if execution_env == ExecutionEnvironment.PROD or execution_env == ExecutionEnvironment.DEV:
-            client = AzureAppConfigurationClient.from_connection_string(
-                connection_string=os.getenv("AZURE_APP_CONFIG_CONNECTION_STRING"))
 
-=======
         if execution_env == ExecutionEnvironment.PROD:
             client = self.get_client_from_connection_string()
         elif execution_env == ExecutionEnvironment.DEV:
             client = self.get_client_from_connection_string()
->>>>>>> 76dd2644
         elif execution_env == ExecutionEnvironment.LOCAL:
             client = self.get_client_via_authenticator()
         else:
