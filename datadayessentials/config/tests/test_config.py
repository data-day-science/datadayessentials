import unittest
from unittest.mock import patch, Mock
import datadayessentials
from datadayessentials.config._execution_environment_manager import ExecutionEnvironment
from datadayessentials.config._config import Config, AzureConfigManager


class TestAzureConfigManager(unittest.TestCase):

    @patch('datadayessentials.config.ExecutionEnvironmentManager.get_execution_environment')
    @patch('azure.appconfiguration.AzureAppConfigurationClient.from_connection_string')
    def test_get_config_variable_from_cloud_prod(self, mock_client, mock_env):
        # Arrange
        mock_env.return_value = ExecutionEnvironment.PROD
        mock_config_client = Mock()
        mock_client.return_value = mock_config_client
        mock_setting = Mock()
        mock_setting.value = (Mock(value="config_value_1"), Mock(value="config_value_2"))
        mock_config_client.get_configuration_setting.return_value = mock_setting

        # Act
        config_manager = AzureConfigManager()
        result = config_manager.get_config_variable("config_key")

        # Assert
        mock_config_client.get_configuration_setting.assert_called_once()

    @patch('datadayessentials.config.ExecutionEnvironmentManager.get_execution_environment')
    @patch('azure.appconfiguration.AzureAppConfigurationClient.from_connection_string')
    def test_get_config_variable_from_cloud_dev(self, mock_client, mock_env):
        # Arrange
        mock_env.return_value = ExecutionEnvironment.DEV
        mock_config_client = Mock()
        mock_client.return_value = mock_config_client
        mock_setting = Mock()
        mock_setting.value = (Mock(value="config_value_1"), Mock(value="config_value_2"))
        mock_config_client.get_configuration_setting.return_value = mock_setting

        # Act
        config_manager = AzureConfigManager()
        result = config_manager.get_config_variable("config_key")

        # Assert
        mock_config_client.get_configuration_setting.assert_called_once()

    @patch('datadayessentials.config.ExecutionEnvironmentManager.get_execution_environment',
           return_value=ExecutionEnvironment.LOCAL)
    @patch.object(AzureConfigManager, 'get_client_via_authenticator', return_value=Mock())
    def test_get_config_variable_from_cloud_local(self, mock_get_client, mock_env):
        # Arrange
        datadayessentials.initialise_core_config("tenant_id", "base_url")
        mock_client = mock_get_client.return_value
        mock_configuration_setting = Mock()
        mock_configuration_setting.value = "config_value_1"
        mock_client.get_configuration_setting.return_value = mock_configuration_setting

        # Act
        config_manager = AzureConfigManager()
        variable_value = config_manager.get_config_variable("test_key")

        # Assert
        self.assertEqual("config_value_1", variable_value)
        mock_get_client.assert_called_once()
        mock_client.get_configuration_setting.assert_called_once_with(
            key="test_key", label="dev"
        )
        datadayessentials.utils.CoreCacheManager().remove_value_from_config("tenant_id")
        datadayessentials.utils.CoreCacheManager().remove_value_from_config("base_url")


class TestConfig(unittest.TestCase):

<<<<<<< HEAD
    @patch('datadayessentials.config._config.AzureConfigManager.get_config_variable', return_value="cloud_value")
=======
    @patch('datadayessentials.config.Config.get_environment_variable', return_value="cloud_value")
>>>>>>> deef6cfa
    def test_get_environment_variable_cloud_or_var(self, mock_get_config_var):
        # Arrange
        config = Config()

        # Act
        result = config.get_environment_variable("variable_name")

        # Assert
        self.assertEqual(result, "cloud_value", "Environment variable should match cloud_value")

    @patch('datadayessentials.config.Config.get_environment_variable', return_value="cloud_value")
    def test_set_default_variables(self, mock_get_env_var):
        # Arrange
        config = Config()

        # Act
        config.set_default_variables(["variable_1", "variable_2"])
        result_variable_1 = config.get_environment_variable("variable_1")
        result_variable_2 = config.get_environment_variable("variable_2")

        # Assert
        self.assertEqual(result_variable_1, "cloud_value", "variable_1 should match cloud_value")
        self.assertEqual(result_variable_2, "cloud_value", "variable_2 should match cloud_value")<|MERGE_RESOLUTION|>--- conflicted
+++ resolved
@@ -70,11 +70,7 @@
 
 class TestConfig(unittest.TestCase):
 
-<<<<<<< HEAD
     @patch('datadayessentials.config._config.AzureConfigManager.get_config_variable', return_value="cloud_value")
-=======
-    @patch('datadayessentials.config.Config.get_environment_variable', return_value="cloud_value")
->>>>>>> deef6cfa
     def test_get_environment_variable_cloud_or_var(self, mock_get_config_var):
         # Arrange
         config = Config()
